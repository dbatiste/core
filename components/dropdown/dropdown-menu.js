--- conflicted
+++ resolved
@@ -91,21 +91,8 @@
 	}
 
 	__getMenuElement() {
-<<<<<<< HEAD
-		let slot = this.shadowRoot.querySelector('.d2l-dropdown-content-container > slot');
-
-		//Legacy Edge structures the dom differently re: slots
-		if (slot === null) {
-			slot = this.shadowRoot.querySelector('.d2l-dropdown-content-container')
-				.childNodes.filter(node => node.tagName === 'SLOT')[0];
-		}
-
-		return slot.assignedNodes()
-			.filter(node => node.hasAttribute
-=======
 		return this.shadowRoot.querySelector('.d2l-dropdown-content-slot')
 			.assignedNodes().filter(node => node.hasAttribute
->>>>>>> 78527155
 				&& (node.getAttribute('role') === 'menu' || node.getAttribute('role') === 'listbox'))[0];
 	}
 
