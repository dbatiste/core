import '../button/button-subtle.js';
import '../calendar/calendar.js';
import '../dropdown/dropdown.js';
import '../dropdown/dropdown-content.js';
import '../focus-trap/focus-trap.js';
import '../icons/icon.js';
import './input-text.js';
import { css, html, LitElement } from 'lit-element/lit-element.js';
import { formatDate, parseDate } from '@brightspace-ui/intl/lib/dateTime.js';
<<<<<<< HEAD
import { formatDateInISO, getDateFromISODate, getDateTimeDescriptorShared, getToday } from '../../helpers/dateTime.js';
=======
import { formatDateInISO, getDateTimeDescriptorShared, getToday, parseISODate } from '../../helpers/dateTime.js';
>>>>>>> f8b4693d
import { ifDefined } from 'lit-html/directives/if-defined.js';
import { LocalizeStaticMixin } from '../../mixins/localize-static-mixin.js';

export function formatISODateInUserCalDescriptor(val) {
<<<<<<< HEAD
	return formatDate(getDateFromISODate(val));
=======
	return formatDate(parseISODate(val));
>>>>>>> f8b4693d
}

class InputDate extends LocalizeStaticMixin(LitElement) {

	static get properties() {
		return {
			disabled: { type: Boolean },
			label: { type: String },
			labelHidden: { type: Boolean, attribute: 'label-hidden' },
			value: { type: String },
			_dropdownOpened: { type: Boolean },
			_formattedValue: { type: String }
		};
	}

	static get styles() {
		return css`
			:host {
				display: inline-block;
				min-width: 7rem;
				width: 100%;
			}
			:host([hidden]) {
				display: none;
			}
			d2l-icon {
				--d2l-icon-height: 0.8rem;
				--d2l-icon-width: 0.8rem;
				margin-left: 0.6rem;
				margin-right: 0.6rem;
			}
			:host([disabled]) d2l-icon {
				opacity: 0.5;
			}
			d2l-focus-trap {
				padding: 0.6rem;
			}
			.d2l-calendar-slot-buttons {
				border-top: 1px solid var(--d2l-color-gypsum);
				display: flex;
				justify-content: flex-end;
				margin-top: 0.3rem;
				padding-top: 0.3rem;
			}
		`;
	}

	static get resources() {
		return {
			'ar': {
				clear: 'مسح',
				openInstructions: 'Arrow down or press enter to access mini-calendar',
				setToToday: 'Set to Today',
			},
			'da': {
				clear: 'Ryd',
				openInstructions: 'Arrow down or press enter to access mini-calendar',
				setToToday: 'Set to Today',
			},
			'de': {
				clear: 'Löschen',
				openInstructions: 'Arrow down or press enter to access mini-calendar',
				setToToday: 'Set to Today'
			},
			'en': {
				clear: 'Clear',
				openInstructions: 'Arrow down or press enter to access mini-calendar',
				setToToday: 'Set to Today'
			},
			'es': {
				clear: 'Borrar',
				openInstructions: 'Arrow down or press enter to access mini-calendar',
				setToToday: 'Set to Today'
			},
			'fr': {
				clear: 'Effacer',
				openInstructions: 'Arrow down or press enter to access mini-calendar',
				setToToday: 'Set to Today'
			},
			'ja': {
				clear: 'クリア',
				openInstructions: 'Arrow down or press enter to access mini-calendar',
				setToToday: 'Set to Today'
			},
			'ko': {
				clear: '지우기',
				openInstructions: 'Arrow down or press enter to access mini-calendar',
				setToToday: 'Set to Today'
			},
			'nl': {
				clear: 'Wissen',
				openInstructions: 'Arrow down or press enter to access mini-calendar',
				setToToday: 'Set to Today'
			},
			'pt': {
				clear: 'Desmarcar',
				openInstructions: 'Arrow down or press enter to access mini-calendar',
				setToToday: 'Set to Today'
			},
			'sv': {
				clear: 'Rensa',
				openInstructions: 'Arrow down or press enter to access mini-calendar',
				setToToday: 'Set to Today'
			},
			'tr': {
				clear: 'Temizle',
				openInstructions: 'Arrow down or press enter to access mini-calendar',
				setToToday: 'Set to Today'
			},
			'zh': {
				clear: '清除',
				openInstructions: 'Arrow down or press enter to access mini-calendar',
				setToToday: 'Set to Today'
			},
			'zh-tw': {
				clear: '清除',
				openInstructions: 'Arrow down or press enter to access mini-calendar',
				setToToday: 'Set to Today'
			}
		};
	}

	constructor() {
		super();

		this._dropdownOpened = false;
		this._formattedValue = '';

		this._dateTimeDescriptor = getDateTimeDescriptorShared();
	}

	firstUpdated(changedProperties) {
		super.firstUpdated(changedProperties);

		this._dropdown = this.shadowRoot.querySelector('d2l-dropdown-content');

		this.addEventListener('d2l-localize-behavior-language-changed', () => {
			this._dateTimeDescriptor = getDateTimeDescriptorShared(true);
			this.requestUpdate();
		});
	}

	render() {
		return html`
			<d2l-dropdown ?disabled="${this.disabled}">
				<d2l-input-text
					@change="${this._handleChange}"
					class="d2l-dropdown-opener"
					?disabled="${this.disabled}"
					@keydown="${this._handleKeydown}"
					label="${ifDefined(this.label)}"
					?label-hidden="${this.labelHidden}"
					placeholder="${this._dateTimeDescriptor.formats.dateFormats.short}"
					title="${this.localize('openInstructions')}"
					.value="${this._formattedValue}">
					<d2l-icon
						?disabled="${this.disabled}"
						icon="tier1:calendar"
						slot="left"></d2l-icon>
				</d2l-input-text>
				<d2l-dropdown-content
					boundary="{&quot;above&quot;:0}"
					@d2l-dropdown-close="${this._handleDropdownClose}"
					@d2l-dropdown-open="${this._handleDropdownOpen}"
					min-width="300"
					no-auto-fit
					no-auto-focus
					no-padding>
					<d2l-focus-trap @d2l-focus-trap-enter="${this._handleFocusTrapEnter}" ?trap="${this._dropdownOpened}">
						<d2l-calendar
							@d2l-calendar-selected="${this._handleDateSelected}"
							selected-value="${ifDefined(this.value)}">
							<div class="d2l-calendar-slot-buttons">
								<d2l-button-subtle text="${this.localize('setToToday')}" @click="${this._handleSetToToday}"></d2l-button-subtle>
								<d2l-button-subtle text="${this.localize('clear')}" @click="${this._handleClear}"></d2l-button-subtle>
							</div>
						</d2l-calendar>
					</d2l-focus-trap>
				</d2l-dropdown-content>
			</d2l-dropdown>
		`;
	}

	focus() {
		const elem = this.shadowRoot.querySelector('d2l-input-text');
		if (elem) elem.focus();
	}

	updated(changedProperties) {
		super.updated(changedProperties);

		changedProperties.forEach((oldVal, prop) => {
			if (prop === 'value') {
				this._formattedValue = this.value ? formatISODateInUserCalDescriptor(this.value) : '';
<<<<<<< HEAD

=======
>>>>>>> f8b4693d
			}
		});
	}

	async _handleFocusTrapEnter() {
		this.shadowRoot.querySelector('d2l-calendar').focus();
	}

	_handleKeydown(e) {
		// open dropdown on down arrow or enter and focus on calendar focus date
		if (e.keyCode === 40 || e.keyCode === 13) {
			this._dropdown.open();
			this.shadowRoot.querySelector('d2l-calendar').focus();
		}
	}

	async _handleChange(e) {
		const value = e.target.value;
		this._formattedValue = value;
		await this.updateComplete;
		try {
			const date = parseDate(value);
<<<<<<< HEAD
			this._updateValueDispatchEvent(formatDateInISO({year: date.getFullYear(), month: (parseInt(date.getMonth()) + 1), date: date.getDate()}));
=======
			this._updateValueDispatchEvent(formatDateInISO(date));
>>>>>>> f8b4693d
		} catch (e) {
			// leave value the same when invalid input
			this._formattedValue = this.value ? formatISODateInUserCalDescriptor(this.value) : '';
		}
<<<<<<< HEAD
=======
		this._formattedValue = this.value ? formatISODateInUserCalDescriptor(this.value) : ''; // keep out here in case parseDate is same date, e.g., user adds invalid text to end of parseable date
>>>>>>> f8b4693d
	}

	_handleClear() {
		this._updateValueDispatchEvent('');
		this._dropdown.close();
	}

	_handleDateSelected(e) {
		const value = e.target.selectedValue;
		this._updateValueDispatchEvent(value);
		this._dropdown.close();
	}

	_handleDropdownClose() {
		this._dropdownOpened = false;
	}

	_handleDropdownOpen() {
		this._dropdownOpened = true;
	}

	_handleSetToToday() {
<<<<<<< HEAD
		this._updateValueDispatchEvent(formatDateInISO(getToday()));
=======
		const date = getToday();
		this._updateValueDispatchEvent(formatDateInISO(date));
>>>>>>> f8b4693d
		this._dropdown.close();
	}

	_updateValueDispatchEvent(dateInISO) {
		this.value = dateInISO;
		this.dispatchEvent(new CustomEvent(
			'd2l-input-date-change',
			{ bubbles: true, composed: false }
		));
	}

}
customElements.define('d2l-input-date', InputDate);<|MERGE_RESOLUTION|>--- conflicted
+++ resolved
@@ -7,20 +7,12 @@
 import './input-text.js';
 import { css, html, LitElement } from 'lit-element/lit-element.js';
 import { formatDate, parseDate } from '@brightspace-ui/intl/lib/dateTime.js';
-<<<<<<< HEAD
 import { formatDateInISO, getDateFromISODate, getDateTimeDescriptorShared, getToday } from '../../helpers/dateTime.js';
-=======
-import { formatDateInISO, getDateTimeDescriptorShared, getToday, parseISODate } from '../../helpers/dateTime.js';
->>>>>>> f8b4693d
 import { ifDefined } from 'lit-html/directives/if-defined.js';
 import { LocalizeStaticMixin } from '../../mixins/localize-static-mixin.js';
 
 export function formatISODateInUserCalDescriptor(val) {
-<<<<<<< HEAD
 	return formatDate(getDateFromISODate(val));
-=======
-	return formatDate(parseISODate(val));
->>>>>>> f8b4693d
 }
 
 class InputDate extends LocalizeStaticMixin(LitElement) {
@@ -215,10 +207,6 @@
 		changedProperties.forEach((oldVal, prop) => {
 			if (prop === 'value') {
 				this._formattedValue = this.value ? formatISODateInUserCalDescriptor(this.value) : '';
-<<<<<<< HEAD
-
-=======
->>>>>>> f8b4693d
 			}
 		});
 	}
@@ -241,19 +229,11 @@
 		await this.updateComplete;
 		try {
 			const date = parseDate(value);
-<<<<<<< HEAD
 			this._updateValueDispatchEvent(formatDateInISO({year: date.getFullYear(), month: (parseInt(date.getMonth()) + 1), date: date.getDate()}));
-=======
-			this._updateValueDispatchEvent(formatDateInISO(date));
->>>>>>> f8b4693d
 		} catch (e) {
 			// leave value the same when invalid input
-			this._formattedValue = this.value ? formatISODateInUserCalDescriptor(this.value) : '';
 		}
-<<<<<<< HEAD
-=======
 		this._formattedValue = this.value ? formatISODateInUserCalDescriptor(this.value) : ''; // keep out here in case parseDate is same date, e.g., user adds invalid text to end of parseable date
->>>>>>> f8b4693d
 	}
 
 	_handleClear() {
@@ -276,12 +256,7 @@
 	}
 
 	_handleSetToToday() {
-<<<<<<< HEAD
 		this._updateValueDispatchEvent(formatDateInISO(getToday()));
-=======
-		const date = getToday();
-		this._updateValueDispatchEvent(formatDateInISO(date));
->>>>>>> f8b4693d
 		this._dropdown.close();
 	}
 
