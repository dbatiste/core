const puppeteer = require('puppeteer');
const VisualDiff = require('@brightspace-ui/visual-diff');
const helper = require('./input-helper.js');

describe('d2l-input-date-time-range', () => {

	const visualDiff = new VisualDiff('input-date-time-range', __dirname);

	let browser, page;

	before(async() => {
		browser = await puppeteer.launch();
		page = await visualDiff.createPage(browser, { viewport: { width: 800, height: 3200 } });
		await page.goto(`${visualDiff.getBaseUrl()}/components/inputs/test/input-date-time-range.visual-diff.html`, { waitUntil: ['networkidle0', 'load'] });
		await page.bringToFront();
	});

	after(async() => await browser.close());

	[
		'basic',
		'disabled',
		'invalid-start-value',
		'hidden-labels',
		'hidden-labels-values',
		'labelled',
		'label-hidden',
		'localized',
		'required',
		'slotted-content',
		'start-end-label',
		'start-end-value',
		'start-end-value',
		'start-value',
		'wide-basic',
		'wide-hidden-labels-values',
		'wide-start-end-value'
	].forEach((name) => {
		it(name, async function() {
			const rect = await visualDiff.getRect(page, `#${name}`);
			await visualDiff.screenshotAndCompare(page, this.test.fullTitle(), { clip: rect });
		});
	});

	it('basic-focus', async function() {
		await page.$eval('#basic', (elem) => elem.focus());
		const rect = await visualDiff.getRect(page, '#basic');
		await visualDiff.screenshotAndCompare(page, this.test.fullTitle(), { clip: rect });
	});

	describe('validation', () => {

		const startDateSelector = 'd2l-input-date-time.d2l-input-date-time-range-start';
		const endDateSelector = 'd2l-input-date-time.d2l-input-date-time-range-end';

		// min-value="2016-03-27T12:30:00Z" max-value="2018-09-30T12:30:00Z"
		const dateBeforeMin = '2016-01-07T15:00:00Z';
		const dateFurtherBeforeMin = '2015-02-03T03:00:00Z';
		const dateInRange = '2018-06-06T18:00:00Z';
		const dateLaterInRange = '2018-07-07T23:45:00Z';
		const dateAfterMax = '2025-10-31T15:00:00Z';
		const dateFurtherAfterMax = '2027-12-31T15:00:00Z';

		async function changeInnerInputTextDate(page, selector, inputSelector, date, waitForTime) {
			return page.$eval(selector, (elem, inputSelector, date, waitForTime) => {
				const dateElem = elem.shadowRoot.querySelector(inputSelector);
				const innerInput = dateElem.shadowRoot.querySelector('d2l-input-date');
				innerInput.value = date;
				const e = new Event(
					'change',
					{ bubbles: true, composed: false }
				);
				innerInput.dispatchEvent(e);
				if (waitForTime) {
					return new Promise((resolve) => {
						elem.updateComplete.then(() => {
							const timeElem = dateElem.shadowRoot.querySelector('d2l-input-time');
							timeElem.addEventListener('d2l-input-time-hidden-content-width-change', () => {
								resolve();
							});
						});
					});
				}
			}, inputSelector, date, waitForTime);
		}

		async function changeInnerInputDateTime(page, selector, inputSelector, date, waitForTime) {
			return page.$eval(selector, (elem, inputSelector, date, waitForTime) => {
				const dateElem = elem.shadowRoot.querySelector(inputSelector);
				dateElem.value = date;
				const e = new Event(
					'change',
					{ bubbles: true, composed: false }
				);
				dateElem.dispatchEvent(e);
				if (waitForTime) {
					return new Promise((resolve) => {
						elem.updateComplete.then(() => {
							const timeElem = dateElem.shadowRoot.querySelector('d2l-input-time');
							timeElem.addEventListener('d2l-input-time-hidden-content-width-change', () => {
								resolve();
							});
						});
					});
				}
			}, inputSelector, date, waitForTime);
		}

		async function focusOnInput(page, selector, inputSelector) {
			return page.$eval(selector, (elem, inputSelector) => {
				elem.blur();
				const input = elem.shadowRoot.querySelector(inputSelector);
				return new Promise((resolve) => {
					elem.addEventListener('d2l-tooltip-show', resolve, { once: true });
					input.focus();
				});
			}, inputSelector);
		}

		before(async() => {
			await page.reload();
		});

		it('start equals end when inclusive', async function() {
			await changeInnerInputTextDate(page, '#inclusive', startDateSelector, dateInRange);
			await changeInnerInputTextDate(page, '#inclusive', endDateSelector, dateInRange, true);

			const rect = await visualDiff.getRect(page, '#inclusive');
			await visualDiff.screenshotAndCompare(page, this.test.fullTitle(), { clip: rect });
		});

		describe('autoShiftDates', () => {
			[
				{ name: 'localized', id: '#localized', maxValueTime: '22:00:00' },
				{ name: 'not localized', id: '#auto-shift-dates', maxValueTime: '2020-12-06T03:00:00.000Z' }
			].forEach((testCase) => {
				// start-value: 2020-12-02T06:00:00.000Z
				// end-value: 2021-12-04T10:30:00.000Z
				describe(testCase.name, () => {
					it('change start date', async function() {
						await changeInnerInputDateTime(page, testCase.id, startDateSelector, '2020-12-05T06:00:00.000Z');

						const rect = await visualDiff.getRect(page, testCase.id);
						await visualDiff.screenshotAndCompare(page, this.test.fullTitle(), { clip: rect });
					});

					it('change start time', async function() {
						await changeInnerInputDateTime(page, testCase.id, endDateSelector, '2020-12-05T10:30:00.000Z');
						await changeInnerInputDateTime(page, testCase.id, startDateSelector, '2020-12-05T15:00:00.000Z');

						const rect = await visualDiff.getRect(page, testCase.id);
						await visualDiff.screenshotAndCompare(page, this.test.fullTitle(), { clip: rect });
					});

					it('change start date when dates same', async function() {
						await changeInnerInputDateTime(page, testCase.id, startDateSelector, '2020-12-13T15:00:00.000Z');

						const rect = await visualDiff.getRect(page, testCase.id);
						await visualDiff.screenshotAndCompare(page, this.test.fullTitle(), { clip: rect });
					});

					it('change start time to cause max value to be reached', async function() {
						await page.$eval(testCase.id, (elem, inputSelector) => {
							const dateElem = elem.shadowRoot.querySelector(inputSelector);
							const innerInput = dateElem.shadowRoot.querySelector('d2l-input-time');
							innerInput.value = '22:00:00';
							const e = new Event(
								'change',
								{ bubbles: true, composed: false }
							);
							innerInput.dispatchEvent(e);
						}, startDateSelector);

						const rect = await visualDiff.getRect(page, testCase.id);
						await visualDiff.screenshotAndCompare(page, this.test.fullTitle(), { clip: rect });
					});
				});
			});
		});

		describe('bad input', () => {

			describe('function', () => {
				after(async() => {
					await page.reload();
				});

				it('open', async function() {
					await page.$eval('#min-max', (elem) => {
						elem.blur();
						elem.shadowRoot.querySelector('d2l-input-date-time').shadowRoot.querySelector('d2l-input-date')._handleFirstDropdownOpen();
					});
					await changeInnerInputTextDate(page, '#min-max', startDateSelector, dateLaterInRange);
					await changeInnerInputTextDate(page, '#min-max', endDateSelector, dateInRange);

					await page.$eval('#min-max', (elem) => {
						const input = elem.shadowRoot.querySelector('d2l-input-date-time');
						const input2 = input.shadowRoot.querySelector('d2l-input-date');
						const input3 = input2.shadowRoot.querySelector('d2l-input-text');
						const eventObj = document.createEvent('Events');
						eventObj.initEvent('keydown', true, true);
						eventObj.keyCode = 13;
						input3.dispatchEvent(eventObj);
					});

					const rect = await page.$eval('#min-max', (elem) => {
						const input = elem.shadowRoot.querySelector('d2l-input-date-time');
						const input2 = input.shadowRoot.querySelector('d2l-input-date');
						const content = input2.shadowRoot.querySelector('[dropdown-content]');
						const opener = content.__getOpener();
						const contentWidth = content.shadowRoot.querySelector('.d2l-dropdown-content-width');
						const openerRect = opener.getBoundingClientRect();
						const contentRect = contentWidth.getBoundingClientRect();
						const x = Math.min(openerRect.x, contentRect.x);
						const y = Math.min(openerRect.y, contentRect.y);
						const width = Math.max(openerRect.right, contentRect.right) - x;
						const height = Math.max(openerRect.bottom, contentRect.bottom) - y;
						return {
							x: x - 10,
							y: y - 10,
							width: width + 20,
							height: height + 20
						};
					});
					await visualDiff.screenshotAndCompare(page, this.test.fullTitle(), { clip: rect });
				});
			});

			[
				{ name: 'start equals end', startDate: dateInRange, endDate: dateInRange },
				{ name: 'start after end', startDate: dateLaterInRange, endDate: dateInRange }
			].forEach((testCase) => {
				describe(testCase.name, () => {
					before(async() => {
						await page.$eval('#min-max', (elem) => elem.blur());
<<<<<<< HEAD
						await changeInnerInputDateTime(page, '#min-max', startDateSelector, testCase.startDate, true);
						await changeInnerInputDateTime(page, '#min-max', endDateSelector, testCase.endDate, true);
=======
						await changeInnerInputDateTime(page, '#min-max', startDateSelector, testCase.startDate, testCase.name === 'start equals end');
						await changeInnerInputDateTime(page, '#min-max', endDateSelector, testCase.endDate);
>>>>>>> 0cf2199a
					});

					it('basic', async function() {
						const rect = await visualDiff.getRect(page, '#min-max');
						await visualDiff.screenshotAndCompare(page, this.test.fullTitle(), { clip: rect });
					});

					it('focus start', async function() {
						await focusOnInput(page, '#min-max', startDateSelector);
						const rect = await helper.getRectTooltip(page, '#min-max');
						await visualDiff.screenshotAndCompare(page, this.test.fullTitle(), { clip: rect });
					});

					it('focus end', async function() {
						await focusOnInput(page, '#min-max', endDateSelector);
						const rect = await helper.getRectTooltip(page, '#min-max', 1);
						await visualDiff.screenshotAndCompare(page, this.test.fullTitle(), { clip: rect });
					});
				});
			});
		});

		describe('outside range', () => {
			[
				{ name: 'start before min', startDate: dateBeforeMin, endDate: dateInRange, startDateTooltip: true, endDateTooltip: false },
				{ name: 'end after max', startDate: dateInRange, endDate: dateAfterMax, startDateTooltip: false, endDateTooltip: true }
			].forEach((testCase) => {
				describe(testCase.name, () => {
					before(async() => {
						await changeInnerInputTextDate(page, '#min-max', startDateSelector, '');
						await changeInnerInputTextDate(page, '#min-max', endDateSelector, '');
						await changeInnerInputTextDate(page, '#min-max', startDateSelector, testCase.startDate, true);
						await changeInnerInputTextDate(page, '#min-max', endDateSelector, testCase.endDate, true);
					});

					beforeEach(async() => {
						await page.$eval('#min-max', (elem) => elem.blur());
					});

					it('basic', async function() {
						const rect = await visualDiff.getRect(page, '#min-max');
						await visualDiff.screenshotAndCompare(page, this.test.fullTitle(), { clip: rect });
					});

					it('focus start', async function() {
						let rect;
						if (testCase.startDateTooltip) {
							await focusOnInput(page, '#min-max', startDateSelector);
							rect = await getRectInnerTooltip(page, '#min-max', startDateSelector);
						} else {
							await page.$eval('#min-max', (elem, inputSelector) => {
								const input = elem.shadowRoot.querySelector(inputSelector);
								input.focus();
							}, startDateSelector);
							rect = await visualDiff.getRect(page, '#min-max');
						}
						await visualDiff.screenshotAndCompare(page, this.test.fullTitle(), { clip: rect });
					});

					it('focus end', async function() {
						let rect;
						if (testCase.endDateTooltip) {
							await focusOnInput(page, '#min-max', endDateSelector);
							rect = await getRectInnerTooltip(page, '#min-max', endDateSelector);
						} else {
							await page.$eval('#min-max', (elem, inputSelector) => {
								const input = elem.shadowRoot.querySelector(inputSelector);
								input.focus();
							}, endDateSelector);
							rect = await visualDiff.getRect(page, '#min-max');
						}
						await visualDiff.screenshotAndCompare(page, this.test.fullTitle(), { clip: rect });
					});
				});
			});
		});

		describe('bad input and outside range', () => {

			[
				{
					name: 'start before min and end before start',
					startDate: dateBeforeMin,
					endDate: dateFurtherBeforeMin,
					changeStartDateFirst: true
				}, {
					name: 'start valid and end before start and before min',
					startDate: dateInRange,
					endDate: dateBeforeMin,
					changeStartDateFirst: true
				}, {
					name: 'end after max and start after end',
					startDate: dateFurtherAfterMax,
					endDate: dateAfterMax,
					changeStartDateFirst: false
				}, {
					name: 'end valid and start after end and after max',
					startDate: dateAfterMax,
					endDate: dateInRange,
					changeStartDateFirst: false
				}
			].forEach((testCase) => {
				describe(testCase.name, () => {
					before(async() => {
						await changeInnerInputTextDate(page, '#min-max', startDateSelector, '');
						await changeInnerInputTextDate(page, '#min-max', endDateSelector, '');
						await changeInnerInputTextDate(page, '#min-max', testCase.changeStartDateFirst ? startDateSelector : endDateSelector, testCase.changeStartDateFirst ? testCase.startDate : testCase.endDate);
						await changeInnerInputTextDate(page, '#min-max', testCase.changeStartDateFirst ? endDateSelector : startDateSelector, testCase.changeStartDateFirst ? testCase.endDate : testCase.startDate);
					});

					it('focus start', async function() {
						await focusOnInput(page, '#min-max', startDateSelector);
						const rect = await getRectInnerTooltip(page, '#min-max', startDateSelector);
						await visualDiff.screenshotAndCompare(page, this.test.fullTitle(), { clip: rect });
					});

					it('focus end', async function() {
						await focusOnInput(page, '#min-max', endDateSelector);
						const rect = await getRectInnerTooltip(page, '#min-max', endDateSelector);
						await visualDiff.screenshotAndCompare(page, this.test.fullTitle(), { clip: rect });
					});
				});
			});
		});

		async function getRectInnerTooltip(page, selector, inputDateSelector) {
			return page.$eval(selector, (elem, inputDateSelector) => {
				let content = elem.shadowRoot.querySelector('d2l-tooltip');
				if (!content || !content.showing) {
					const inputDate = elem.shadowRoot.querySelector(inputDateSelector);
					content = inputDate.shadowRoot.querySelector('d2l-tooltip');
				}
				const contentWidth = content.shadowRoot.querySelector('.d2l-tooltip-content');
				const openerRect = elem.getBoundingClientRect();
				const contentRect = contentWidth.getBoundingClientRect();
				const x = Math.min(openerRect.x, contentRect.x);
				const y = Math.min(openerRect.y, contentRect.y);
				const width = Math.max(openerRect.right, contentRect.right) - x;
				const height = Math.max(openerRect.bottom, contentRect.bottom) - y;
				return {
					x: x - 10,
					y: y - 10,
					width: width + 20,
					height: height + 20
				};
			}, inputDateSelector);
		}

	});

	describe('width change', () => {
		it('resizes correctly when width increased', async function() {
			const rect = await page.$eval('#hidden-labels', async(elem) => {
				elem.style.maxWidth = '800px';
				elem.parentNode.style.width = '800px';
				await elem.updateComplete;
				const margin = 10;
				const leftMargin = (elem.offsetLeft < margin ? 0 : margin);
				const topMargin = (elem.offsetTop < margin ? 0 : margin);
				return {
					x: elem.offsetLeft - leftMargin,
					y: elem.offsetTop - topMargin,
					width: 400,
					height: 90
				};
			});
			await visualDiff.screenshotAndCompare(page, this.test.fullTitle(), { clip: rect });
		});

		it('resizes correctly when width decreased', async function() {
			const rect = await page.$eval('#wide-hidden-labels-values', async(elem) => {
				elem.parentNode.style.width = '350px';
				await elem.updateComplete;
				const margin = 10;
				const leftMargin = (elem.offsetLeft < margin ? 0 : margin);
				const topMargin = (elem.offsetTop < margin ? 0 : margin);
				return {
					x: elem.offsetLeft - leftMargin,
					y: elem.offsetTop - topMargin,
					width: 350,
					height: 175
				};
			});
			await visualDiff.screenshotAndCompare(page, this.test.fullTitle(), { clip: rect });
		});

		it('resizes correctly when width decreased further', async function() {
			const rect = await page.$eval('#wide-hidden-labels-values', async(elem) => {
				elem.parentNode.style.width = '250px';
				await elem.updateComplete;
				const margin = 10;
				const leftMargin = (elem.offsetLeft < margin ? 0 : margin);
				const topMargin = (elem.offsetTop < margin ? 0 : margin);
				return {
					x: elem.offsetLeft - leftMargin,
					y: elem.offsetTop - topMargin,
					width: 300,
					height: 300
				};
			});
			await visualDiff.screenshotAndCompare(page, this.test.fullTitle(), { clip: rect });
		});
	});

	describe('skeleton', () => {

		before(async() => {
			await page.reload();
		});

		[
			'labelled',
			'label-hidden',
			'hidden-labels-values',
			'wide-hidden-labels-values'
		].forEach((name) => {
			it(name, async function() {
				await page.$eval(`#${name}`, (elem) => elem.skeleton = true);
				const rect = await visualDiff.getRect(page, `#${name}`);
				await visualDiff.screenshotAndCompare(page, this.test.fullTitle(), { clip: rect });
			});
		});
	});

});<|MERGE_RESOLUTION|>--- conflicted
+++ resolved
@@ -233,13 +233,8 @@
 				describe(testCase.name, () => {
 					before(async() => {
 						await page.$eval('#min-max', (elem) => elem.blur());
-<<<<<<< HEAD
-						await changeInnerInputDateTime(page, '#min-max', startDateSelector, testCase.startDate, true);
-						await changeInnerInputDateTime(page, '#min-max', endDateSelector, testCase.endDate, true);
-=======
 						await changeInnerInputDateTime(page, '#min-max', startDateSelector, testCase.startDate, testCase.name === 'start equals end');
 						await changeInnerInputDateTime(page, '#min-max', endDateSelector, testCase.endDate);
->>>>>>> 0cf2199a
 					});
 
 					it('basic', async function() {
