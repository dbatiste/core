--- conflicted
+++ resolved
@@ -426,12 +426,8 @@
 				const year = day.getFullYear();
 				const month = day.getMonth();
 				const date = day.getDate();
-<<<<<<< HEAD
 				const weekday = calendarData.descriptor.calendar.days.long[calendarData.daysOfWeekIndex[index]];
-				const description = `${weekday} ${date}. ${selected ? this.localize('selected') : this.localize('notSelected')} ${formatDate(day, {format: 'monthYear'})}`;
-=======
-				const description = `${date}. ${selected ? this.localize(`${this._namespace}.selected`) : this.localize(`${this._namespace}.notSelected`)} ${formatDate(day, {format: 'monthYear'})}`;
->>>>>>> 6dce0c0c
+				const description = `${weekday} ${date}. ${selected ? this.localize(`${this._namespace}.selected`) : this.localize(`${this._namespace}.notSelected`)} ${formatDate(day, {format: 'monthYear'})}`;
 				// role="gridcell" used for screen reader (e.g., JAWS and VoiceOver) behavior to work properly
 				return html`
 					<td
