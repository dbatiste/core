import '../button/button-icon.js';
import '../colors/colors.js';
import { bodySmallStyles, heading4Styles } from '../typography/styles.js';
import { convertUTCToLocalDateTime, formatDate, getDateTimeDescriptor } from '@brightspace-ui/intl/lib/dateTime.js';
import { css, html, LitElement } from 'lit-element/lit-element.js';
import { classMap } from 'lit-html/directives/class-map.js';
import { getUniqueId } from '../../helpers/uniqueId.js';
import { ifDefined } from 'lit-html/directives/if-defined.js';
import { LocalizeStaticMixin } from '../../mixins/localize-static-mixin.js';

const daysInWeek = 7;
const keyCodes = {
	DOWN: 40,
	END: 35,
	ENTER: 13,
	ESCAPE: 27,
	HOME: 36,
	LEFT: 37,
	PAGEUP: 33,
	PAGEDOWN: 34,
	SPACE: 32,
	RIGHT: 39,
	UP: 38
};

let calendarData;
function getCalendarData() {
	if (!calendarData) {
		calendarData = {};
		calendarData.descriptor = getDateTimeDescriptor();
		calendarData.firstDayOfWeek = calendarData.descriptor.calendar.firstDayOfWeek;
		calendarData.daysOfWeekIndex = [];
		for (let i = calendarData.firstDayOfWeek; i < calendarData.firstDayOfWeek + daysInWeek; i++) {
			calendarData.daysOfWeekIndex.push(i % daysInWeek);
		}
	}
	return calendarData;
}

export function checkIfDatesEqual(date1, date2) {
	if (!date1 || !date2) return false;
	return date1.getTime() === date2.getTime();
}

export function formatDateInISO(year, month, date) {
	month = parseInt(month) + 1;
	if (month < 10) month = `0${month}`;
	if (date < 10) date = `0${date}`;
	return `${year}-${month}-${date}`;
}

export function getDatesInMonthArray(shownMonth, shownYear) {
	const dates = [];
	const numDays = getNumberOfDaysInMonth(shownMonth, shownYear);

	// populate first week of month
	const firstWeek = [];
	const numDaysFromPrevMonthToShow = getNumberOfDaysFromPrevMonthToShow(shownMonth, shownYear);

	if (numDaysFromPrevMonthToShow > 0) {
		const prevMonth = getPrevMonth(shownMonth);
		const prevMonthYear = (shownMonth === 0) ? (shownYear - 1) : shownYear;
		const numDaysLastMonth = getNumberOfDaysInMonth(prevMonth, prevMonthYear);
		for (let i = numDaysLastMonth - numDaysFromPrevMonthToShow + 1; i <= numDaysLastMonth; i++) {
			firstWeek.push(new Date(prevMonthYear, prevMonth, i));
		}
	}
	for (let j = 1; j <= daysInWeek - numDaysFromPrevMonthToShow; j++) {
		firstWeek.push(new Date(shownYear, shownMonth, j));
	}
	dates.push(firstWeek);

	// remaining weeks
	let nextMonthDay = 1;
	let firstDateOfWeek = daysInWeek - numDaysFromPrevMonthToShow + 1;
	const numWeeks = Math.ceil((numDaysFromPrevMonthToShow + numDays) / daysInWeek);
	const nextMonth =  getNextMonth(shownMonth);
	const nextMonthYear = (shownMonth === 11) ? (shownYear + 1) : shownYear;
	for (let i = 1; i < numWeeks; i++) {
		const week = [];
		for (let j = firstDateOfWeek; j < firstDateOfWeek + daysInWeek; j++) {
			let day;
			if (j > numDays) {
				day = new Date(nextMonthYear, nextMonth, nextMonthDay);
				nextMonthDay++;
			} else {
				day = new Date(shownYear, shownMonth, j);
			}
			week.push(day);
		}
		firstDateOfWeek = firstDateOfWeek + daysInWeek;
		dates.push(week);
	}

	return dates;
}

export function getNextMonth(month) {
	return (month === 11) ? 0 : (month + 1);
}

export function getNumberOfDaysFromPrevMonthToShow(month, year) {
	const firstDayOfMonth = new Date(year, month, 1).getDay();
	let numDaysFromLastMonthToShowThisMonth = 0;
	if (firstDayOfMonth !== calendarData.firstDayOfWeek) {
		numDaysFromLastMonthToShowThisMonth = firstDayOfMonth - calendarData.firstDayOfWeek;
		if (numDaysFromLastMonthToShowThisMonth < 0) {
			numDaysFromLastMonthToShowThisMonth += daysInWeek;
		}
	}
	return numDaysFromLastMonthToShowThisMonth;
}

export function getNumberOfDaysInMonth(month, year) {
	return new Date(year, month + 1, 0).getDate();
}

export function getNumberOfDaysToSameWeekPrevMonth(month, year) {
	const prevMonth = getPrevMonth(month);
	const prevMonthYear = prevMonth === 11 ? year - 1 : year;
	const numDaysPrevMonth = getNumberOfDaysInMonth(prevMonth, prevMonthYear);
	const numDaysFromPrevPrevMonthToShowPrevMonth = getNumberOfDaysFromPrevMonthToShow(prevMonth, prevMonthYear);
	const numWeeksPrevMonth = Math.ceil((numDaysFromPrevPrevMonthToShowPrevMonth + numDaysPrevMonth) / 7);

	const firstDayOfMonth = new Date(year, month, 1).getDay();
	const hasDaysFromPrevMonth = (firstDayOfMonth !== calendarData.firstDayOfWeek);
	return daysInWeek * (numWeeksPrevMonth - ((hasDaysFromPrevMonth) ? 1 : 0));
}

export function getPrevMonth(month) {
	return (month === 0) ? 11 : (month - 1);
}

export function getToday() {
	const val = new Date().toISOString();
	const re = /([0-9]{4})-([0-9]{2})-([0-9]{2})T([0-9]{1,2}):([0-9]{1,2}):([0-9]{1,2})/;
	const match = val.match(re);
	const dateTime = {
		year: parseInt(match[1]),
		month: parseInt(match[2]),
		date: parseInt(match[3]),
		hours: parseInt(match[4]),
		minutes: parseInt(match[5]),
		seconds: parseInt(match[6])
	};

	const valInLocalDateTime = convertUTCToLocalDateTime(dateTime);
	return new Date(valInLocalDateTime.year, valInLocalDateTime.month - 1, valInLocalDateTime.date);
}

export function parseISODate(val) {
	if (!val) return null;
	const re = /([0-9]{4})-([0-9]{2})-([0-9]{2})/;
	const match = val.match(re);
	if (!match || match.length !== 4) {
		throw new Error('Invalid selected-value date input: Expected format is YYYY-MM-DD');
	}

	return new Date(parseInt(match[1]), parseInt(match[2]) - 1, parseInt(match[3]));
}

class Calendar extends LocalizeStaticMixin(LitElement) {

	static get properties() {
		return {
			selectedValue: { type: String, attribute: 'selected-value' },
			summary: { type: String },
			_focusDate: { type: Object },
			_shownMonth: { type: Number }
		};
	}

	static get styles() {
		return [bodySmallStyles, heading4Styles, css`
			:host {
				display: block;
				min-width: 16rem;
			}

			table {
				border-collapse: collapse;
				border-spacing: 0;
				table-layout: fixed;
				width: 100%;
			}

			th[role="columnheader"] {
				border-bottom: 1px solid var(--d2l-color-gypsum);
				padding-bottom: 0.6rem;
				padding-top: 0.3rem;
				text-align: center;
			}

			abbr {
				text-decoration: none;
			}

			tbody > tr:first-child div {
				margin-top: 0.3rem;
			}

			.d2l-calendar {
				border-radius: 4px;
			}

			.d2l-calendar-title {
				align-items: center;
				display: flex;
				justify-content: space-between;
			}

			.d2l-calendar-title .d2l-heading-4 {
				height: 100%;
				margin: 0;
			}

			.d2l-calendar-date div {
				align-items: center;
				border: 2px solid transparent;
				border-radius: 0.3rem;
				color: var(--d2l-color-ferrite);
				cursor: pointer;
				display: flex;
				font-size: 0.8rem;
				height: 2rem;
				justify-content: center;
				margin-left: auto;
				margin-right: auto;
				position: relative;
				text-align: center;
				width: 2rem;
			}

			.d2l-calendar-date:hover div:not(.d2l-calendar-date-selected),
			.d2l-calendar-date.d2l-calendar-date-hover div:not(.d2l-calendar-date-selected) {
				background-color: var(--d2l-color-gypsum);
			}

			.d2l-calendar-date:focus {
				outline: none;
			}

			.d2l-calendar-date:focus div {
				border: 2px solid var(--d2l-color-celestine);
			}

			div.d2l-calendar-date-selected {
				background-color: var(--d2l-color-celestine-plus-2);
				border: 1px solid var(--d2l-color-celestine);
			}

			div.d2l-calendar-date-today,
			div.d2l-calendar-date-selected {
				font-size: 1rem;
				font-weight: 700;
			}
		`];
	}

	static get resources() {
		return {
			'ar': { show: '{month} إظهار' },
			'da': { show: 'Vis {month}' },
			'de': { show: '{month} anzeigen' },
			'en': { show: 'Show {month}' },
			'es': { show: 'Mostrar {month}' },
			'fr': { show: 'Afficher {month}' },
			'ja': { show: '{month} の表示' },
			'ko': { show: '{month} 표시' },
			'nl': { show: '{month} tonen' },
			'pt': { show: 'Mostrar {month}' },
			'sv': { show: 'Visa {month}' },
			'tr': { show: '{month} öğesini göster' },
			'zh': { show: '显示 {month}' },
			'zh-tw': { show: '顯示 {month}' }
		};
	}

	constructor() {
		super();

		this._tableInfoId = getUniqueId();
		getCalendarData();
	}

	firstUpdated(changedProperties) {
		super.firstUpdated(changedProperties);

		this._today = getToday();
		const date = this.selectedValue ? parseISODate(this.selectedValue) : this._today;
		this._focusDate = new Date(
			date.getFullYear(),
			date.getMonth(),
			this.selectedValue ? date.getDate() : 1
		);
		this._shownMonth = date.getMonth();
		this._shownYear = date.getFullYear();

		this.addEventListener('d2l-localize-behavior-language-changed', () => {
			calendarData = null;
			getCalendarData();
			this.requestUpdate();
		});
	}

	updated(changedProperties) {
		super.updated(changedProperties);

		changedProperties.forEach((oldVal, prop) => {
			if (prop === '_shownMonth') {
				this._focusDateAddFocus();
			} else if (prop === 'selectedValue') {
				this._updateFocusDate();
			}
		});
	}

	render() {
		if (this._shownMonth === undefined || !this._shownYear) {
			return html``;
		}

		const weekdayHeaders = calendarData.daysOfWeekIndex.map((index) => html`
<<<<<<< HEAD
			<th scope="col" role="columnheader" abbr="${calendarData.descriptor.calendar.days.long[index]}" id="${this._labelId}-weekday-${index}">
=======
			<th
				abbr="${calendarData.descriptor.calendar.days.long[index]}"
				role="columnheader"
				scope="col">
>>>>>>> 09dde177
				<abbr class="d2l-body-small" title="${calendarData.descriptor.calendar.days.long[index]}">
					${calendarData.descriptor.calendar.days.short[index]}
				</abbr>
			</th>
		`);

		const dates = getDatesInMonthArray(this._shownMonth, this._shownYear);
		const dayRows = dates.map((week) => {
<<<<<<< HEAD
			const weekHtml = week.map((day, index) => {
				const focused = checkIfDatesEqual(day, this._focusDate);
				const selected = this.selectedValue ? checkIfDatesEqual(day, parseISODate(this.selectedValue)) : false;
				const classes = {
					'd2l-calendar-date': true,
=======
			const weekHtml = week.map((day) => {
				const focused = checkIfDatesEqual(day, this._focusDate);
				const selected = this.selectedValue ? checkIfDatesEqual(day, parseISODate(this.selectedValue)) : false;
				const classes = {
>>>>>>> 09dde177
					'd2l-calendar-date-selected': selected,
					'd2l-calendar-date-today': checkIfDatesEqual(day, this._today)
				};
				const year = day.getFullYear();
				const month = day.getMonth();
				const date = day.getDate();
				return html`
<<<<<<< HEAD
					<td>
						<div
							aria-label="${formatDate(day, {format: 'full'})}"
							aria-selected="${selected}"
							@click="${this._onDateSelected}"
							@keydown="${this._onKeyDown}"
							class=${classMap(classes)}
							data-date=${date}
							data-month=${month}
							data-year=${year}
							headers="${this._labelId}-weekday-${index}"
							id="${this._labelId}-${year}-${month}-${date}"
							role="gridcell"
							tabindex=${focused ? '0' : '-1'}>
							${date}
						</div>
=======
					<td
						aria-label="${formatDate(day, {format: 'medium'})}"
						aria-selected="${selected}"
						class="d2l-calendar-date"
						@click="${this._onDateSelected}"
						data-date=${date}
						data-month=${month}
						data-year=${year}
						id="${this._tableInfoId}-${year}-${month}-${date}"
						@keydown="${this._onKeyDown}"
						role="gridcell"
						tabindex=${focused ? '0' : '-1'}>
						<div class="${classMap(classes)}">${date}</div>
>>>>>>> 09dde177
					</td>`;
			});

			return html`<tr role="row">${weekHtml}</tr>`;
		});
		const activeDate = `${this._tableInfoId}-${this._focusDate.getFullYear()}-${this._focusDate.getMonth()}-${this._focusDate.getDate()}`;
		const heading = `${calendarData.descriptor.calendar.months.long[this._shownMonth]} ${this._shownYear}`;
		const active = `${this._labelId}-${this._focusDate.getFullYear()}-${this._focusDate.getMonth()}-${this._focusDate.getDate()}`;
		return html`
<<<<<<< HEAD
			<div aria-labelledby="${this._labelId}" class="d2l-calendar">
=======
			<div class="d2l-calendar">
>>>>>>> 09dde177
				<div class="d2l-calendar-title">
					<d2l-button-icon
						@click="${this._onPrevMonthButtonClick}"
						text="${this._computeText(getPrevMonth(this._shownMonth))}"
						icon="tier1:chevron-left">
					</d2l-button-icon>
<<<<<<< HEAD
					<h2 class="d2l-heading-4" aria-live="polite" id="${this._labelId}" aria-atomic="true">${heading}</h2>
=======
					<h2 aria-atomic="true" aria-live="polite" class="d2l-heading-4" id="${this._tableInfoId}-heading">${heading}</h2>
>>>>>>> 09dde177
					<d2l-button-icon
						@click="${this._onNextMonthButtonClick}"
						text="${this._computeText(getNextMonth(this._shownMonth))}"
						icon="tier1:chevron-right">
					</d2l-button-icon>
				</div>
<<<<<<< HEAD
				<table aria-labelledby="${this._labelId}" summary="${ifDefined(this.summary)}" role="grid" aria-activedescendant="${active}">
					<thead role="presentation" aria-hidden="false">
						<tr role="row">${weekdayHeaders}</tr>
=======
				<table
					aria-activedescendant="${activeDate}"
					aria-labelledby="${this._tableInfoId}-heading"
					aria-readonly="true"
					role="grid"
					summary="${ifDefined(this.summary)}">
					<thead>
						<tr>${weekdayHeaders}</tr>
>>>>>>> 09dde177
					</thead>
					<tbody role="presentation">
						${dayRows}
					</tbody>
				</table>
				<slot></slot>
			</div>
		`;
	}

	focus() {
		const firstButton = this.shadowRoot.querySelector('d2l-button-icon');
		if (firstButton) firstButton.focus();
	}

	_computeText(month) {
		return this.localize('show', {month: calendarData.descriptor.calendar.months.long[month]});
	}

	async _focusDateAddFocus() {
		const date = await this._getDateElement(this._focusDate);
		if (date && this._keyboardTriggeredMonthChange) {
			date.focus();
			this._keyboardTriggeredMonthChange = false;
		}
	}

	async _getDateElement(date) {
		await this.updateComplete;
		return this.shadowRoot.querySelector(`td[data-date="${date.getDate()}"][data-month="${date.getMonth()}"][data-year="${date.getFullYear()}"]`);
	}

	_onDateSelected(e) {
		let selectedDate = e.composedPath()[0];
		if (selectedDate.tagName === 'DIV') selectedDate = selectedDate.parentNode;
		const year = selectedDate.getAttribute('data-year');
		const month = selectedDate.getAttribute('data-month');
		const date = selectedDate.getAttribute('data-date');

		this.selectedValue = formatDateInISO(year, month, date);

		const eventDetails = {
			bubbles: true,
			composed: true,
			detail: { date: this.selectedValue }
		};
		this.dispatchEvent(new CustomEvent('d2l-calendar-selected', eventDetails));
	}

	_onKeyDown(e) {
		const rootTarget = e.composedPath()[0];
		if (!rootTarget.classList.contains('d2l-calendar-date')) return;

		let preventDefault = false;
		let numDaysChange;

		switch (e.keyCode) {
			case keyCodes.ENTER:
			case keyCodes.SPACE:
				preventDefault = true;
				this._onDateSelected(e);
				break;
			case keyCodes.DOWN:
				numDaysChange = daysInWeek;
				preventDefault = true;
				break;
			case keyCodes.UP:
				numDaysChange = -daysInWeek;
				preventDefault = true;
				break;
			case keyCodes.LEFT:
				if (getComputedStyle(this).direction === 'rtl') {
					numDaysChange = 1;
				} else {
					numDaysChange = -1;
				}
				preventDefault = true; // needed for voiceover in safari to properly read aria-label on dates
				break;
			case keyCodes.RIGHT:
				if (getComputedStyle(this).direction === 'rtl') {
					numDaysChange = -1;
				} else {
					numDaysChange = 1;
				}
				preventDefault = true; // needed for voiceover in safari to properly read aria-label on dates
				break;
			case keyCodes.HOME: {
				const dayOfTheWeek = this._focusDate.getDay();
				if (getComputedStyle(this).direction === 'rtl') {
					numDaysChange = 6 - dayOfTheWeek + calendarData.firstDayOfWeek;
					if (numDaysChange > 6) {
						numDaysChange -= daysInWeek;
					}
				} else {
					numDaysChange = dayOfTheWeek - calendarData.firstDayOfWeek;
					if (numDaysChange < 0) {
						numDaysChange += daysInWeek;
					}
					numDaysChange *= -1;
				}
				preventDefault = true;
				break;
			} case keyCodes.END: {
				const dayOfTheWeek = this._focusDate.getDay();
				if (getComputedStyle(this).direction === 'rtl') {
					numDaysChange = dayOfTheWeek - calendarData.firstDayOfWeek;
					if (numDaysChange < 0) {
						numDaysChange += daysInWeek;
					}
					numDaysChange *= -1;
				} else {
					numDaysChange = 6 - dayOfTheWeek + calendarData.firstDayOfWeek;
					if (numDaysChange > 6) {
						numDaysChange -= daysInWeek;
					}
				}
				preventDefault = true;
				break;
			} case keyCodes.PAGEUP: {
				const diff = getNumberOfDaysToSameWeekPrevMonth(this._shownMonth, this._shownYear);

				this._focusDate.setDate(this._focusDate.getDate() - diff);
				this._keyboardTriggeredMonthChange = true;

				// handle when current month has more weeks than previous month and page up pressed from last week
				if (this._focusDate.getMonth() === this._shownMonth) this._focusDate.setDate(this._focusDate.getDate() - 7);

				this._updateShownMonthDecrease();
				preventDefault = true;
				break;
			} case keyCodes.PAGEDOWN: {
				const nextMonth = getNextMonth(this._shownMonth);
				const diff = getNumberOfDaysToSameWeekPrevMonth(nextMonth, this._shownYear);

				this._focusDate.setDate(this._focusDate.getDate() + diff);
				this._keyboardTriggeredMonthChange = true;

				// handle when current month has more weeks than next month and page down pressed from last week
				const newFocusDateMonth = this._focusDate.getMonth();
				if ((newFocusDateMonth - this._shownMonth) > 1
					|| (newFocusDateMonth === 1 && this._shownMonth === 11)
				) {
					this._focusDate.setDate(this._focusDate.getDate() - 7);
				}
				this._updateShownMonthIncrease();
				preventDefault = true;
				break;
			}
		}

		if (numDaysChange) {
			this._updateFocusDateOnKeyDown(numDaysChange);
		}

		if (preventDefault) {
			e.preventDefault();
			e.stopPropagation();
		}
	}

	_onNextMonthButtonClick() {
		this._updateShownMonthIncrease();
		this._updateFocusDate();
	}

	_onPrevMonthButtonClick() {
		this._updateShownMonthDecrease();
		this._updateFocusDate();
	}

	async _updateFocusDate() {
		const selectedValueDate = this.selectedValue ? parseISODate(this.selectedValue) : null;
		const dateElem = selectedValueDate ? await this._getDateElement(selectedValueDate) : null;
		if (dateElem) {
			this._focusDate = new Date(selectedValueDate.getFullYear(), selectedValueDate.getMonth(), selectedValueDate.getDate());
		} else {
			this._focusDate = new Date(this._shownYear, this._shownMonth, 1);
		}
	}

	async _updateFocusDateOnKeyDown(numDays) {
		const oldFocusDate = new Date(this._focusDate);
		this._focusDate = new Date(
			this._focusDate.getFullYear(),
			this._focusDate.getMonth(),
			this._focusDate.getDate() + numDays
		);
		this._keyboardTriggeredMonthChange = true;
		const date = await this._getDateElement(this._focusDate);
		if (!date) {
			if (oldFocusDate < this._focusDate) {
				this._updateShownMonthIncrease();
			} else {
				this._updateShownMonthDecrease();
			}
		} else {
			this._focusDateAddFocus();
		}
	}

	_updateShownMonthDecrease() {
		if (this._shownMonth === 0) this._shownYear--;
		this._shownMonth = getPrevMonth(this._shownMonth);
	}

	_updateShownMonthIncrease() {
		if (this._shownMonth === 11) this._shownYear++;
		this._shownMonth = getNextMonth(this._shownMonth);
	}

}
customElements.define('d2l-calendar', Calendar);<|MERGE_RESOLUTION|>--- conflicted
+++ resolved
@@ -321,14 +321,10 @@
 		}
 
 		const weekdayHeaders = calendarData.daysOfWeekIndex.map((index) => html`
-<<<<<<< HEAD
-			<th scope="col" role="columnheader" abbr="${calendarData.descriptor.calendar.days.long[index]}" id="${this._labelId}-weekday-${index}">
-=======
 			<th
 				abbr="${calendarData.descriptor.calendar.days.long[index]}"
 				role="columnheader"
 				scope="col">
->>>>>>> 09dde177
 				<abbr class="d2l-body-small" title="${calendarData.descriptor.calendar.days.long[index]}">
 					${calendarData.descriptor.calendar.days.short[index]}
 				</abbr>
@@ -337,18 +333,10 @@
 
 		const dates = getDatesInMonthArray(this._shownMonth, this._shownYear);
 		const dayRows = dates.map((week) => {
-<<<<<<< HEAD
-			const weekHtml = week.map((day, index) => {
-				const focused = checkIfDatesEqual(day, this._focusDate);
-				const selected = this.selectedValue ? checkIfDatesEqual(day, parseISODate(this.selectedValue)) : false;
-				const classes = {
-					'd2l-calendar-date': true,
-=======
 			const weekHtml = week.map((day) => {
 				const focused = checkIfDatesEqual(day, this._focusDate);
 				const selected = this.selectedValue ? checkIfDatesEqual(day, parseISODate(this.selectedValue)) : false;
 				const classes = {
->>>>>>> 09dde177
 					'd2l-calendar-date-selected': selected,
 					'd2l-calendar-date-today': checkIfDatesEqual(day, this._today)
 				};
@@ -356,24 +344,6 @@
 				const month = day.getMonth();
 				const date = day.getDate();
 				return html`
-<<<<<<< HEAD
-					<td>
-						<div
-							aria-label="${formatDate(day, {format: 'full'})}"
-							aria-selected="${selected}"
-							@click="${this._onDateSelected}"
-							@keydown="${this._onKeyDown}"
-							class=${classMap(classes)}
-							data-date=${date}
-							data-month=${month}
-							data-year=${year}
-							headers="${this._labelId}-weekday-${index}"
-							id="${this._labelId}-${year}-${month}-${date}"
-							role="gridcell"
-							tabindex=${focused ? '0' : '-1'}>
-							${date}
-						</div>
-=======
 					<td
 						aria-label="${formatDate(day, {format: 'medium'})}"
 						aria-selected="${selected}"
@@ -387,7 +357,6 @@
 						role="gridcell"
 						tabindex=${focused ? '0' : '-1'}>
 						<div class="${classMap(classes)}">${date}</div>
->>>>>>> 09dde177
 					</td>`;
 			});
 
@@ -395,35 +364,21 @@
 		});
 		const activeDate = `${this._tableInfoId}-${this._focusDate.getFullYear()}-${this._focusDate.getMonth()}-${this._focusDate.getDate()}`;
 		const heading = `${calendarData.descriptor.calendar.months.long[this._shownMonth]} ${this._shownYear}`;
-		const active = `${this._labelId}-${this._focusDate.getFullYear()}-${this._focusDate.getMonth()}-${this._focusDate.getDate()}`;
 		return html`
-<<<<<<< HEAD
-			<div aria-labelledby="${this._labelId}" class="d2l-calendar">
-=======
 			<div class="d2l-calendar">
->>>>>>> 09dde177
 				<div class="d2l-calendar-title">
 					<d2l-button-icon
 						@click="${this._onPrevMonthButtonClick}"
 						text="${this._computeText(getPrevMonth(this._shownMonth))}"
 						icon="tier1:chevron-left">
 					</d2l-button-icon>
-<<<<<<< HEAD
-					<h2 class="d2l-heading-4" aria-live="polite" id="${this._labelId}" aria-atomic="true">${heading}</h2>
-=======
 					<h2 aria-atomic="true" aria-live="polite" class="d2l-heading-4" id="${this._tableInfoId}-heading">${heading}</h2>
->>>>>>> 09dde177
 					<d2l-button-icon
 						@click="${this._onNextMonthButtonClick}"
 						text="${this._computeText(getNextMonth(this._shownMonth))}"
 						icon="tier1:chevron-right">
 					</d2l-button-icon>
 				</div>
-<<<<<<< HEAD
-				<table aria-labelledby="${this._labelId}" summary="${ifDefined(this.summary)}" role="grid" aria-activedescendant="${active}">
-					<thead role="presentation" aria-hidden="false">
-						<tr role="row">${weekdayHeaders}</tr>
-=======
 				<table
 					aria-activedescendant="${activeDate}"
 					aria-labelledby="${this._tableInfoId}-heading"
@@ -432,7 +387,6 @@
 					summary="${ifDefined(this.summary)}">
 					<thead>
 						<tr>${weekdayHeaders}</tr>
->>>>>>> 09dde177
 					</thead>
 					<tbody role="presentation">
 						${dayRows}
