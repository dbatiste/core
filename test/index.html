--- conflicted
+++ resolved
@@ -9,14 +9,7 @@
 	<body>
 		<script>
 			WCT.loadSuites([
-<<<<<<< HEAD
-				'../components/button/test/button-subtle.html',
-				'../components/button/test/button-mixin.html',
-				'../components/button/test/floating-buttons.html',
 				'../components/dropdown/test/dropdown-content.html',
-				'../components/hierarchical-view/test/hierarchical-view.html',
-=======
->>>>>>> 060ebb41
 				'../components/inputs/test/input-checkbox.html',
 				'../components/inputs/test/input-search.html',
 				'../components/inputs/test/input-text.html',
