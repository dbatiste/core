{
  "name": "@brightspace-ui/core",
  "version": "1.102.9",
  "description": "A collection of accessible, free, open-source web components for building Brightspace applications",
  "repository": "https://github.com/BrightspaceUI/core.git",
  "publishConfig": {
    "access": "public"
  },
  "scripts": {
    "analyze": "wca analyze \"{components,templates}/**/*.js\" --format json --outFile custom-elements.json",
    "build:clean": "node ./cli/clean.js",
    "build:icons": "node ./cli/icon-generator.js",
    "build:sass": "node-sass --output-style expanded ./test/sass.scss > ./test/sass.output.css",
    "build": "npm run build:clean && npm run build:icons && npm run build:sass",
    "lint": "npm run lint:eslint && npm run lint:style && npm run lint:lit",
    "lint:eslint": "eslint . --ext .js,.html",
    "lint:lit": "lit-analyzer \"{components,directives,helpers,mixins,templates,test,tools}/**/*.js\" --strict",
    "lint:style": "stylelint \"**/*.js\"",
    "prepublishOnly": "node ./cli/verify-translations.js && npm run analyze",
    "start": "web-dev-server --open index.html --node-resolve",
    "test": "npm run lint && npm run test:wtr && npm run test:diff",
    "test:axe": "web-test-runner --files '+(components|helpers|mixins|templates)/**/*.axe.js' --node-resolve && npm run test:axe:focus",
    "test:axe:focus": "web-test-runner --files '+(components|helpers|mixins|templates)/**/*.axe.focus.js' --node-resolve",
    "test:bs": "web-test-runner --config web-test-runner.bs.config.mjs",
    "test:diff": "mocha ./**/*.visual-diff.js -t 40000",
    "test:diff:golden": "mocha ./**/*.visual-diff.js -t 40000 --golden",
    "test:diff:golden:commit": "commit-goldens",
<<<<<<< HEAD
    "test:headless": "web-test-runner --files 'helpers/**/*.test.js' --node-resolve",
    "test:headless:focus": "web-test-runner --files '+(components|helpers|mixins|templates)/**/*.test.focus.js' --node-resolve",
    "test:headless:watch": "web-test-runner --files '+(components|helpers|mixins|templates)/**/*.test.js' --node-resolve --watch",
    "test:sauce": "web-test-runner --config web-test-runner.sauce.config.mjs",
    "test:wtr": "npm run test:headless && npm run test:axe && npm run test:headless:focus"
=======
    "test:headless": "karma start",
    "test:headless:watch": "karma start --auto-watch=true --single-run=false",
    "test:sauce": "karma start karma.sauce.conf.js",
    "test:license": "license-checker-ci"
>>>>>>> 4f105716
  },
  "files": [
    "custom-elements.json",
    "/components",
    "/directives",
    "/generated",
    "/helpers",
    "/lang",
    "/mixins",
    "/templates",
    "/tools",
    "!demo",
    "!screenshots",
    "!test",
    "/components/demo",
    "!/components/demo/demo"
  ],
  "author": "D2L Corporation",
  "license": "Apache-2.0",
  "devDependencies": {
    "@brightspace-ui/stylelint-config": "^0.0.3",
    "@brightspace-ui/visual-diff": "^1",
    "@open-wc/testing": "^2",
    "@semantic-release/git": "^9",
    "@web/dev-server": "0.0.19",
    "@web/test-runner": "^0.9.7",
    "@web/test-runner-browserstack": "^0.2.1",
    "@web/test-runner-saucelabs": "^0.1.1",
    "axe-core": "^4",
    "babel-eslint": "^10",
    "chalk": "^4",
    "d2l-license-checker": "^3.1.1",
    "deepmerge": "^4.2.2",
    "eslint": "^7",
    "eslint-config-brightspace": "^0.11.0",
    "eslint-plugin-html": "^6",
    "eslint-plugin-lit": "^1",
    "eslint-plugin-sort-class-members": "^1",
    "lit-analyzer": "^1",
    "node-sass": "^5",
    "puppeteer": "^5",
    "semantic-release": "^17",
    "sinon": "^9",
    "stylelint": "^13",
    "web-component-analyzer": "^1"
  },
  "dependencies": {
    "@brightspace-ui/intl": "^3",
    "@formatjs/intl-pluralrules": "^1",
    "@open-wc/dedupe-mixin": "^1.2.17",
    "@webcomponents/shadycss": "^1",
    "@webcomponents/webcomponentsjs": "^2",
    "focus-visible": "^5",
    "intl-messageformat": "^7",
    "lit-element": "^2",
    "prismjs": "^1",
    "resize-observer-polyfill": "^1"
  },
  "release": {
    "plugins": [
      "@semantic-release/commit-analyzer",
      "@semantic-release/github",
      "@semantic-release/npm",
      "@semantic-release/release-notes-generator",
      [
        "@semantic-release/git",
        {
          "assets": [
            "package.json"
          ],
          "message": "chore(release): ${nextRelease.version} [skip ci]"
        }
      ]
    ]
  }
}<|MERGE_RESOLUTION|>--- conflicted
+++ resolved
@@ -25,18 +25,12 @@
     "test:diff": "mocha ./**/*.visual-diff.js -t 40000",
     "test:diff:golden": "mocha ./**/*.visual-diff.js -t 40000 --golden",
     "test:diff:golden:commit": "commit-goldens",
-<<<<<<< HEAD
     "test:headless": "web-test-runner --files 'helpers/**/*.test.js' --node-resolve",
     "test:headless:focus": "web-test-runner --files '+(components|helpers|mixins|templates)/**/*.test.focus.js' --node-resolve",
     "test:headless:watch": "web-test-runner --files '+(components|helpers|mixins|templates)/**/*.test.js' --node-resolve --watch",
     "test:sauce": "web-test-runner --config web-test-runner.sauce.config.mjs",
-    "test:wtr": "npm run test:headless && npm run test:axe && npm run test:headless:focus"
-=======
-    "test:headless": "karma start",
-    "test:headless:watch": "karma start --auto-watch=true --single-run=false",
-    "test:sauce": "karma start karma.sauce.conf.js",
+    "test:wtr": "npm run test:headless && npm run test:axe && npm run test:headless:focus",
     "test:license": "license-checker-ci"
->>>>>>> 4f105716
   },
   "files": [
     "custom-elements.json",
